--- conflicted
+++ resolved
@@ -1,11 +1,7 @@
 ---
 layout: doc
 weight: 1
-<<<<<<< HEAD
-title: "Debug a Kubernetes service locally"
-=======
 title: "Debug a service locally"
->>>>>>> 2addfa0e
 categories: tutorials
 ---
 
